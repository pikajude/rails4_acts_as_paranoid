require 'active_record'
require 'acts_as_paranoid/core'
require 'acts_as_paranoid/associations'
require 'acts_as_paranoid/validations'


module ActiveRecord
  class Relation
    def paranoid?
      klass.try(:paranoid?) ? true : false
    end
    
    def paranoid_deletion_attributes
      { klass.paranoid_column => klass.delete_now_value }
    end
    
    alias_method :destroy!, :destroy
    def destroy(id)
      if paranoid?
        update_all(paranoid_deletion_attributes, {:id => id})
      else
        destroy!(id)
      end
    end
    
    alias_method :really_delete_all!, :delete_all
    
    def delete_all!(conditions = nil)
      if conditions
        # This idea comes out of Rails 3.1 ActiveRecord::Record.delete_all
        where(conditions).delete_all!
      else
        really_delete_all!
      end
    end
    
    def delete_all(conditions = nil)
      if paranoid?
        update_all(paranoid_deletion_attributes, conditions)
      else
        delete_all!(conditions)
      end
    end
    
    def arel=(a)
      @arel = a
    end
    
    def with_deleted
      wd = self.clone
      wd.default_scoped = false
      wd.arel = self.build_arel
      wd
    end
  end
end

module ActsAsParanoid
  
  def paranoid?
    self.included_modules.include?(ActsAsParanoid::Core)
  end
  
  def validates_as_paranoid
    include ActsAsParanoid::Validations
  end
  
  def acts_as_paranoid(options = {})
    raise ArgumentError, "Hash expected, got #{options.class.name}" if not options.is_a?(Hash) and not options.empty?
    
    class_attribute :paranoid_configuration, :paranoid_column_reference
    
    self.paranoid_configuration = { :column => "deleted_at", :column_type => "time", :recover_dependent_associations => true, :dependent_recovery_window => 2.minutes }
    self.paranoid_configuration.merge!({ :deleted_value => "deleted" }) if options[:column_type] == "string"
    self.paranoid_configuration.merge!(options) # user options

    raise ArgumentError, "'time', 'boolean' or 'string' expected for :column_type option, got #{paranoid_configuration[:column_type]}" unless ['time', 'boolean', 'string'].include? paranoid_configuration[:column_type]

    self.paranoid_column_reference = "#{self.table_name}.#{paranoid_configuration[:column]}"
    
    return if paranoid?
<<<<<<< HEAD
    
=======

    ActiveRecord::Relation.class_eval do
      alias_method :delete_all!, :delete_all
      alias_method :destroy!, :delete
    end

>>>>>>> 9fca3944
    # Magic!
    default_scope { where(paranoid_default_scope_sql) }

    scope :paranoid_deleted_around_time, lambda {|value, window|
      if self.class.respond_to?(:paranoid?) && self.class.paranoid?
        if self.class.paranoid_column_type == 'time' && ![true, false].include?(value)
          self.where("#{self.class.paranoid_column} > ? AND #{self.class.paranoid_column} < ?", (value - window), (value + window))
        else
          self.only_deleted
        end
      end if paranoid_configuration[:column_type] == 'time'
    }
<<<<<<< HEAD
    
    include InstanceMethods
    extend ClassMethods
  end

  module ClassMethods
    def self.extended(base)
      base.define_callbacks :recover
    end

    def before_recover(method)
      set_callback :recover, :before, method
    end

    def after_recover(method)
      set_callback :recover, :after, method
    end

    def with_deleted
      self.unscoped
    end

    def only_deleted
      self.unscoped.where("#{paranoid_column_reference} IS NOT ?", nil)
    end
    
    def deletion_conditions(id_or_array)
      ["id in (?)", [id_or_array].flatten]
    end
    
    def delete!(id_or_array)
      delete_all!(deletion_conditions(id_or_array))
    end
    
    def delete(id_or_array)
      delete_all(deletion_conditions(id_or_array))
    end

    def delete_all!(conditions = nil)
      self.unscoped.delete_all!(conditions)
    end

    def delete_all(conditions = nil)
      update_all ["#{paranoid_configuration[:column]} = ?", delete_now_value], conditions
    end

    def paranoid_column
      paranoid_configuration[:column].to_sym
    end

    def paranoid_column_type
      paranoid_configuration[:column_type].to_sym
    end

    def dependent_associations
      self.reflect_on_all_associations.select {|a| [:destroy, :delete_all].include?(a.options[:dependent]) }
    end

    def delete_now_value
      case paranoid_configuration[:column_type]
        when "time" then Time.now
        when "boolean" then true
        when "string" then paranoid_configuration[:deleted_value]
      end
    end
  end
  
  module InstanceMethods
    
    def paranoid_value
      self.send(self.class.paranoid_column)
    end
    
    def destroy!
      with_transaction_returning_status do
        run_callbacks :destroy do
          act_on_dependent_destroy_associations
          self.class.delete_all!(self.class.primary_key.to_sym => self.id)
          self.paranoid_value = self.class.delete_now_value
          freeze
        end
      end
    end

    def destroy
      if paranoid_value.nil?
        with_transaction_returning_status do
          run_callbacks :destroy do
            self.class.delete_all(self.class.primary_key.to_sym => self.id)
            self.paranoid_value = self.class.delete_now_value
            self
          end
        end
      else
        destroy!
      end
    end
    
    def delete!
      with_transaction_returning_status do
        act_on_dependent_destroy_associations
        self.class.delete_all!(self.class.primary_key.to_sym => self.id)
        self.paranoid_value = self.class.delete_now_value
        freeze
      end
    end
    
    def delete
      if paranoid_value.nil?
        with_transaction_returning_status do
          self.class.delete_all(self.class.primary_key.to_sym => self.id)
          self.paranoid_value = self.class.delete_now_value
          self
        end
      else
        delete!
      end
    end
    
    def recover(options={})
      options = {
                  :recursive => self.class.paranoid_configuration[:recover_dependent_associations],
                  :recovery_window => self.class.paranoid_configuration[:dependent_recovery_window]
                }.merge(options)

      self.class.transaction do
        run_callbacks :recover do
          recover_dependent_associations(options[:recovery_window], options) if options[:recursive]

          self.paranoid_value = nil
          self.save
        end
      end
    end

    def recover_dependent_associations(window, options)
      self.class.dependent_associations.each do |association|
        if association.collection? && self.send(association.name).paranoid?
          self.send(association.name).unscoped do
            self.send(association.name).paranoid_deleted_around_time(paranoid_value, window).each do |object|
              object.recover(options) if object.respond_to?(:recover)
            end
          end
        elsif association.macro == :has_one && association.klass.paranoid?
          association.klass.unscoped do
            object = association.klass.paranoid_deleted_around_time(paranoid_value, window).send('find_by_'+association.foreign_key, self.id)
            object.recover(options) if object && object.respond_to?(:recover)
          end
        elsif association.klass.paranoid?
          association.klass.unscoped do
            id = self.send(association.foreign_key)
            object = association.klass.paranoid_deleted_around_time(paranoid_value, window).find_by_id(id)
            object.recover(options) if object && object.respond_to?(:recover)
          end
        end
      end
    end
    
    def act_on_dependent_destroy_associations
      self.class.dependent_associations.each do |association|
        if association.collection? && self.send(association.name).paranoid?
          association.klass.with_deleted.instance_eval("find_all_by_#{association.foreign_key}(#{self.id.to_json})").each do |object|
            object.destroy!
          end
        end
      end
    end

    def deleted?
      !paranoid_value.nil?
    end
    alias_method :destroyed?, :deleted?
    
  private
    def paranoid_value=(value)
      self.send("#{self.class.paranoid_column}=", value)
    end
    
  end
  
=======
   
    include ActsAsParanoid::Core
    include ActsAsParanoid::Associations
  end
>>>>>>> 9fca3944
end


# Extend ActiveRecord's functionality
ActiveRecord::Base.send :extend, ActsAsParanoid

# Push the recover callback onto the activerecord callback list
ActiveRecord::Callbacks::CALLBACKS.push(:before_recover, :after_recover)<|MERGE_RESOLUTION|>--- conflicted
+++ resolved
@@ -1,59 +1,11 @@
-require 'active_record'
+require 'active_record/base'
+require 'active_record/relation'
+require 'active_record/callbacks'
 require 'acts_as_paranoid/core'
 require 'acts_as_paranoid/associations'
 require 'acts_as_paranoid/validations'
+require 'acts_as_paranoid/relation'
 
-
-module ActiveRecord
-  class Relation
-    def paranoid?
-      klass.try(:paranoid?) ? true : false
-    end
-    
-    def paranoid_deletion_attributes
-      { klass.paranoid_column => klass.delete_now_value }
-    end
-    
-    alias_method :destroy!, :destroy
-    def destroy(id)
-      if paranoid?
-        update_all(paranoid_deletion_attributes, {:id => id})
-      else
-        destroy!(id)
-      end
-    end
-    
-    alias_method :really_delete_all!, :delete_all
-    
-    def delete_all!(conditions = nil)
-      if conditions
-        # This idea comes out of Rails 3.1 ActiveRecord::Record.delete_all
-        where(conditions).delete_all!
-      else
-        really_delete_all!
-      end
-    end
-    
-    def delete_all(conditions = nil)
-      if paranoid?
-        update_all(paranoid_deletion_attributes, conditions)
-      else
-        delete_all!(conditions)
-      end
-    end
-    
-    def arel=(a)
-      @arel = a
-    end
-    
-    def with_deleted
-      wd = self.clone
-      wd.default_scoped = false
-      wd.arel = self.build_arel
-      wd
-    end
-  end
-end
 
 module ActsAsParanoid
   
@@ -79,16 +31,7 @@
     self.paranoid_column_reference = "#{self.table_name}.#{paranoid_configuration[:column]}"
     
     return if paranoid?
-<<<<<<< HEAD
-    
-=======
 
-    ActiveRecord::Relation.class_eval do
-      alias_method :delete_all!, :delete_all
-      alias_method :destroy!, :delete
-    end
-
->>>>>>> 9fca3944
     # Magic!
     default_scope { where(paranoid_default_scope_sql) }
 
@@ -101,198 +44,17 @@
         end
       end if paranoid_configuration[:column_type] == 'time'
     }
-<<<<<<< HEAD
     
-    include InstanceMethods
-    extend ClassMethods
-  end
-
-  module ClassMethods
-    def self.extended(base)
-      base.define_callbacks :recover
-    end
-
-    def before_recover(method)
-      set_callback :recover, :before, method
-    end
-
-    def after_recover(method)
-      set_callback :recover, :after, method
-    end
-
-    def with_deleted
-      self.unscoped
-    end
-
-    def only_deleted
-      self.unscoped.where("#{paranoid_column_reference} IS NOT ?", nil)
-    end
-    
-    def deletion_conditions(id_or_array)
-      ["id in (?)", [id_or_array].flatten]
-    end
-    
-    def delete!(id_or_array)
-      delete_all!(deletion_conditions(id_or_array))
-    end
-    
-    def delete(id_or_array)
-      delete_all(deletion_conditions(id_or_array))
-    end
-
-    def delete_all!(conditions = nil)
-      self.unscoped.delete_all!(conditions)
-    end
-
-    def delete_all(conditions = nil)
-      update_all ["#{paranoid_configuration[:column]} = ?", delete_now_value], conditions
-    end
-
-    def paranoid_column
-      paranoid_configuration[:column].to_sym
-    end
-
-    def paranoid_column_type
-      paranoid_configuration[:column_type].to_sym
-    end
-
-    def dependent_associations
-      self.reflect_on_all_associations.select {|a| [:destroy, :delete_all].include?(a.options[:dependent]) }
-    end
-
-    def delete_now_value
-      case paranoid_configuration[:column_type]
-        when "time" then Time.now
-        when "boolean" then true
-        when "string" then paranoid_configuration[:deleted_value]
-      end
-    end
-  end
-  
-  module InstanceMethods
-    
-    def paranoid_value
-      self.send(self.class.paranoid_column)
-    end
-    
-    def destroy!
-      with_transaction_returning_status do
-        run_callbacks :destroy do
-          act_on_dependent_destroy_associations
-          self.class.delete_all!(self.class.primary_key.to_sym => self.id)
-          self.paranoid_value = self.class.delete_now_value
-          freeze
-        end
-      end
-    end
-
-    def destroy
-      if paranoid_value.nil?
-        with_transaction_returning_status do
-          run_callbacks :destroy do
-            self.class.delete_all(self.class.primary_key.to_sym => self.id)
-            self.paranoid_value = self.class.delete_now_value
-            self
-          end
-        end
-      else
-        destroy!
-      end
-    end
-    
-    def delete!
-      with_transaction_returning_status do
-        act_on_dependent_destroy_associations
-        self.class.delete_all!(self.class.primary_key.to_sym => self.id)
-        self.paranoid_value = self.class.delete_now_value
-        freeze
-      end
-    end
-    
-    def delete
-      if paranoid_value.nil?
-        with_transaction_returning_status do
-          self.class.delete_all(self.class.primary_key.to_sym => self.id)
-          self.paranoid_value = self.class.delete_now_value
-          self
-        end
-      else
-        delete!
-      end
-    end
-    
-    def recover(options={})
-      options = {
-                  :recursive => self.class.paranoid_configuration[:recover_dependent_associations],
-                  :recovery_window => self.class.paranoid_configuration[:dependent_recovery_window]
-                }.merge(options)
-
-      self.class.transaction do
-        run_callbacks :recover do
-          recover_dependent_associations(options[:recovery_window], options) if options[:recursive]
-
-          self.paranoid_value = nil
-          self.save
-        end
-      end
-    end
-
-    def recover_dependent_associations(window, options)
-      self.class.dependent_associations.each do |association|
-        if association.collection? && self.send(association.name).paranoid?
-          self.send(association.name).unscoped do
-            self.send(association.name).paranoid_deleted_around_time(paranoid_value, window).each do |object|
-              object.recover(options) if object.respond_to?(:recover)
-            end
-          end
-        elsif association.macro == :has_one && association.klass.paranoid?
-          association.klass.unscoped do
-            object = association.klass.paranoid_deleted_around_time(paranoid_value, window).send('find_by_'+association.foreign_key, self.id)
-            object.recover(options) if object && object.respond_to?(:recover)
-          end
-        elsif association.klass.paranoid?
-          association.klass.unscoped do
-            id = self.send(association.foreign_key)
-            object = association.klass.paranoid_deleted_around_time(paranoid_value, window).find_by_id(id)
-            object.recover(options) if object && object.respond_to?(:recover)
-          end
-        end
-      end
-    end
-    
-    def act_on_dependent_destroy_associations
-      self.class.dependent_associations.each do |association|
-        if association.collection? && self.send(association.name).paranoid?
-          association.klass.with_deleted.instance_eval("find_all_by_#{association.foreign_key}(#{self.id.to_json})").each do |object|
-            object.destroy!
-          end
-        end
-      end
-    end
-
-    def deleted?
-      !paranoid_value.nil?
-    end
-    alias_method :destroyed?, :deleted?
-    
-  private
-    def paranoid_value=(value)
-      self.send("#{self.class.paranoid_column}=", value)
-    end
-    
-  end
-  
-=======
-   
     include ActsAsParanoid::Core
     include ActsAsParanoid::Associations
   end
->>>>>>> 9fca3944
 end
-
 
 # Extend ActiveRecord's functionality
 ActiveRecord::Base.send :extend, ActsAsParanoid
 
+# Override ActiveRecord::Relation's behavior
+ActiveRecord::Relation.send :include, ActsAsParanoid::Relation
+
 # Push the recover callback onto the activerecord callback list
 ActiveRecord::Callbacks::CALLBACKS.push(:before_recover, :after_recover)