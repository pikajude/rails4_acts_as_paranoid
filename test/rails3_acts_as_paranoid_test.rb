require 'test_helper'

#["paranoid", "really paranoid", "extremely paranoid"].each do |name|
#  Parent.create! :name => name
#  Son.create! :name => name
#end
#Parent.first.destroy
#Son.delete_all("name = 'paranoid' OR name = 'really paranoid'")
#Parent.count
#Son.count
#Parent.only_deleted.count 
#Son.only_deleted.count
#Parent.with_deleted.count
#Son.with_deleted.count

class ParanoidBase < ActiveSupport::TestCase
  def setup
    setup_db

    ["paranoid", "really paranoid", "extremely paranoid"].each do |name|
      ParanoidTime.create! :name => name
      ParanoidBoolean.create! :name => name
    end

    NotParanoid.create! :name => "no paranoid goals"
  end

  def teardown
    teardown_db
  end

<<<<<<< HEAD
  def assert_exception(exception)
    begin
      begin
        yield
      rescue exception
        true
      end
    rescue
      false
    end
  end
end
=======
>>>>>>> 5713eb4d

class ParanoidTest < ParanoidBase
  def test_fake_removal
    assert_equal 3, ParanoidTime.count
    assert_equal 3, ParanoidBoolean.count

    ParanoidTime.first.destroy
    ParanoidBoolean.delete_all("name = 'paranoid' OR name = 'really paranoid'")
    assert_equal 2, ParanoidTime.count
    assert_equal 1, ParanoidBoolean.count
    assert_equal 1, ParanoidTime.only_deleted.count 
    assert_equal 2, ParanoidBoolean.only_deleted.count
    assert_equal 3, ParanoidTime.with_deleted.count
    assert_equal 3, ParanoidBoolean.with_deleted.count
  end

  def test_real_removal
    ParanoidTime.first.destroy!
    ParanoidBoolean.delete_all!("name = 'extremely paranoid' OR name = 'really paranoid'")
    assert_equal 2, ParanoidTime.count
    assert_equal 1, ParanoidBoolean.count
    assert_equal 2, ParanoidTime.with_deleted.count
    assert_equal 1, ParanoidBoolean.with_deleted.count
    assert_equal 0, ParanoidBoolean.only_deleted.count
    assert_equal 0, ParanoidTime.only_deleted.count

    ParanoidTime.first.destroy
    ParanoidTime.only_deleted.first.destroy
    assert_equal 0, ParanoidTime.only_deleted.count

    ParanoidTime.delete_all!
    assert_empty ParanoidTime.all
    assert_empty ParanoidTime.with_deleted.all    
  end

  def test_paranoid_scope
    assert_raise(NoMethodError) { NotParanoid.delete_all! }
    assert_raise(NoMethodError) { NotParanoid.first.destroy! }
    assert_raise(NoMethodError) { NotParanoid.with_deleted }
    assert_raise(NoMethodError) { NotParanoid.only_deleted }    
  end

  def test_recovery
    assert_equal 3, ParanoidBoolean.count
    ParanoidBoolean.first.destroy
    assert_equal 2, ParanoidBoolean.count
    ParanoidBoolean.only_deleted.first.recover
    assert_equal 3, ParanoidBoolean.count
  end
<<<<<<< HEAD
end

class ValidatesUniquenessTest < ParanoidBase
  def test_should_include_deleted_by_default
    ParanoidTime.new(:name => 'paranoid').tap do |record|
      assert !record.valid?
      ParanoidTime.first.destroy
      assert !record.valid?
      ParanoidTime.only_deleted.first.destroy!
      assert record.valid?
    end
  end

  def test_should_validate_without_deleted
    ParanoidBoolean.new(:name => 'paranoid').tap do |record|
      ParanoidBoolean.first.destroy
      assert record.valid?
      ParanoidBoolean.only_deleted.first.destroy!
      assert record.valid?
    end
=======

  def setup_recursive_recovery_tests
    @paranoid_time_object = ParanoidTime.first

    @paranoid_boolean_count = ParanoidBoolean.count

    assert_equal 0, ParanoidHasManyDependant.count
    assert_equal 0, ParanoidBelongsDependant.count

    (1..3).each do |i|
      has_many_object = @paranoid_time_object.paranoid_has_many_dependants.create(:name => "has_many_#{i}")
      has_many_object.create_paranoid_belongs_dependant(:name => "belongs_to_#{i}")
      has_many_object.save

      paranoid_boolean = @paranoid_time_object.paranoid_booleans.create(:name => "boolean_#{i}")
      paranoid_boolean.create_paranoid_has_one_dependant(:name => "has_one_#{i}")
      paranoid_boolean.save

      @paranoid_time_object.not_paranoids.create(:name => "not_paranoid_a#{i}")

    end

    @paranoid_time_object.create_not_paranoid(:name => "not_paranoid_belongs_to")

    @paranoid_time_object.create_has_one_not_paranoid(:name => "has_one_not_paranoid")

    assert_equal 3, ParanoidTime.count
    assert_equal 3, ParanoidHasManyDependant.count
    assert_equal 3, ParanoidBelongsDependant.count
    assert_equal 3, ParanoidHasOneDependant.count
    assert_equal 5, NotParanoid.count
    assert_equal 1, HasOneNotParanoid.count
    assert_equal @paranoid_boolean_count + 3, ParanoidBoolean.count

    @paranoid_time_object.destroy
    @paranoid_time_object.reload

    assert_equal 2, ParanoidTime.count
    assert_equal 0, ParanoidHasManyDependant.count
    assert_equal 0, ParanoidBelongsDependant.count
    assert_equal 0, ParanoidHasOneDependant.count
    puts NotParanoid.all.inspect
    assert_equal 1, NotParanoid.count
    assert_equal 0, HasOneNotParanoid.count
    assert_equal @paranoid_boolean_count, ParanoidBoolean.count
  end

  def test_recursive_recovery
    setup_recursive_recovery_tests

    @paranoid_time_object.recover(:recursive => true)

    assert_equal 3, ParanoidTime.count
    assert_equal 3, ParanoidHasManyDependant.count
    assert_equal 3, ParanoidBelongsDependant.count
    assert_equal 3, ParanoidHasOneDependant.count
    assert_equal 1, NotParanoid.count
    assert_equal 0, HasOneNotParanoid.count
    assert_equal @paranoid_boolean_count + 3, ParanoidBoolean.count
  end

  def test_non_recursive_recovery
    setup_recursive_recovery_tests

    @paranoid_time_object.recover(:recursive => false)

    assert_equal 3, ParanoidTime.count
    assert_equal 0, ParanoidHasManyDependant.count
    assert_equal 0, ParanoidBelongsDependant.count
    assert_equal 0, ParanoidHasOneDependant.count
    assert_equal 1, NotParanoid.count
    assert_equal 0, HasOneNotParanoid.count
    assert_equal @paranoid_boolean_count, ParanoidBoolean.count

>>>>>>> 5713eb4d
  end
end<|MERGE_RESOLUTION|>--- conflicted
+++ resolved
@@ -28,22 +28,7 @@
   def teardown
     teardown_db
   end
-
-<<<<<<< HEAD
-  def assert_exception(exception)
-    begin
-      begin
-        yield
-      rescue exception
-        true
-      end
-    rescue
-      false
-    end
-  end
 end
-=======
->>>>>>> 5713eb4d
 
 class ParanoidTest < ParanoidBase
   def test_fake_removal
@@ -93,28 +78,6 @@
     ParanoidBoolean.only_deleted.first.recover
     assert_equal 3, ParanoidBoolean.count
   end
-<<<<<<< HEAD
-end
-
-class ValidatesUniquenessTest < ParanoidBase
-  def test_should_include_deleted_by_default
-    ParanoidTime.new(:name => 'paranoid').tap do |record|
-      assert !record.valid?
-      ParanoidTime.first.destroy
-      assert !record.valid?
-      ParanoidTime.only_deleted.first.destroy!
-      assert record.valid?
-    end
-  end
-
-  def test_should_validate_without_deleted
-    ParanoidBoolean.new(:name => 'paranoid').tap do |record|
-      ParanoidBoolean.first.destroy
-      assert record.valid?
-      ParanoidBoolean.only_deleted.first.destroy!
-      assert record.valid?
-    end
-=======
 
   def setup_recursive_recovery_tests
     @paranoid_time_object = ParanoidTime.first
@@ -189,6 +152,26 @@
     assert_equal 0, HasOneNotParanoid.count
     assert_equal @paranoid_boolean_count, ParanoidBoolean.count
 
->>>>>>> 5713eb4d
+  end
+end
+
+class ValidatesUniquenessTest < ParanoidBase
+  def test_should_include_deleted_by_default
+    ParanoidTime.new(:name => 'paranoid').tap do |record|
+      assert !record.valid?
+      ParanoidTime.first.destroy
+      assert !record.valid?
+      ParanoidTime.only_deleted.first.destroy!
+      assert record.valid?
+    end
+  end
+
+  def test_should_validate_without_deleted
+    ParanoidBoolean.new(:name => 'paranoid').tap do |record|
+      ParanoidBoolean.first.destroy
+      assert record.valid?
+      ParanoidBoolean.only_deleted.first.destroy!
+      assert record.valid?
+    end
   end
 end