--- conflicted
+++ resolved
@@ -1,73 +1,38 @@
-<<<<<<< HEAD
 GEM
   remote: http://rubygems.org/
   specs:
     ZenTest (4.6.2)
-    activemodel (3.1.3)
-      activesupport (= 3.1.3)
+    activemodel (3.2.2)
+      activesupport (= 3.2.2)
       builder (~> 3.0.0)
+    activerecord (3.2.2)
+      activemodel (= 3.2.2)
+      activesupport (= 3.2.2)
+      arel (~> 3.0.2)
+      tzinfo (~> 0.3.29)
+    activesupport (3.2.2)
       i18n (~> 0.6)
-    activerecord (3.1.3)
-      activemodel (= 3.1.3)
-      activesupport (= 3.1.3)
-      arel (~> 2.2.1)
-      tzinfo (~> 0.3.29)
-    activesupport (3.1.3)
       multi_json (~> 1.0)
-    arel (2.2.1)
+    arel (3.0.2)
     autotest-growl (0.2.16)
     builder (3.0.0)
     i18n (0.6.0)
     minitest (2.11.3)
-=======
-PATH
-  remote: .
-  specs:
-    rails3_acts_as_paranoid (0.1.1)
-      activerecord (~> 3.2)
-
-GEM
-  remote: http://rubygems.org/
-  specs:
-    activemodel (3.2.0)
-      activesupport (= 3.2.0)
-      builder (~> 3.0.0)
-    activerecord (3.2.0)
-      activemodel (= 3.2.0)
-      activesupport (= 3.2.0)
-      arel (~> 3.0.0)
-      tzinfo (~> 0.3.29)
-    activesupport (3.2.0)
-      i18n (~> 0.6)
-      multi_json (~> 1.0)
-    arel (3.0.0)
-    builder (3.0.0)
-    i18n (0.6.0)
->>>>>>> 9fca3944
-    multi_json (1.0.4)
+    multi_json (1.1.0)
     rake (0.9.2.2)
     sqlite3 (1.3.5)
     sqlite3-ruby (1.3.3)
       sqlite3 (>= 1.3.3)
-<<<<<<< HEAD
     tzinfo (0.3.32)
-=======
-    tzinfo (0.3.31)
->>>>>>> 9fca3944
 
 PLATFORMS
   ruby
 
 DEPENDENCIES
-<<<<<<< HEAD
   ZenTest
-  activerecord (~> 3.1)
-  activesupport (~> 3.1)
+  activerecord (~> 3.2)
+  activesupport (~> 3.2)
   autotest-growl
   minitest
-=======
-  activesupport (~> 3.2)
-  rails3_acts_as_paranoid!
->>>>>>> 9fca3944
   rake
   sqlite3-ruby