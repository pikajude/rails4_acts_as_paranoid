PATH
  remote: .
  specs:
<<<<<<< HEAD
    rails3_acts_as_paranoid (0.0.5)
=======
    rails3_acts_as_paranoid (0.0.6)
>>>>>>> 5f0fe66b
      activerecord (>= 3.0)

GEM
  remote: http://rubygems.org/
  specs:
    activemodel (3.0.5)
      activesupport (= 3.0.5)
      builder (~> 2.1.2)
      i18n (~> 0.4)
    activerecord (3.0.5)
      activemodel (= 3.0.5)
      activesupport (= 3.0.5)
      arel (~> 2.0.2)
      tzinfo (~> 0.3.23)
    activesupport (3.0.5)
    arel (2.0.9)
    builder (2.1.2)
    i18n (0.5.0)
    rake (0.8.7)
    sqlite3 (1.3.3)
    sqlite3-ruby (1.3.3)
      sqlite3 (>= 1.3.3)
    tzinfo (0.3.26)

PLATFORMS
  ruby

DEPENDENCIES
  activesupport
  rails3_acts_as_paranoid!
  rake
  sqlite3-ruby<|MERGE_RESOLUTION|>--- conflicted
+++ resolved
@@ -1,26 +1,22 @@
 PATH
   remote: .
   specs:
-<<<<<<< HEAD
-    rails3_acts_as_paranoid (0.0.5)
-=======
     rails3_acts_as_paranoid (0.0.6)
->>>>>>> 5f0fe66b
       activerecord (>= 3.0)
 
 GEM
   remote: http://rubygems.org/
   specs:
-    activemodel (3.0.5)
-      activesupport (= 3.0.5)
+    activemodel (3.0.7)
+      activesupport (= 3.0.7)
       builder (~> 2.1.2)
-      i18n (~> 0.4)
-    activerecord (3.0.5)
-      activemodel (= 3.0.5)
-      activesupport (= 3.0.5)
+      i18n (~> 0.5.0)
+    activerecord (3.0.7)
+      activemodel (= 3.0.7)
+      activesupport (= 3.0.7)
       arel (~> 2.0.2)
       tzinfo (~> 0.3.23)
-    activesupport (3.0.5)
+    activesupport (3.0.7)
     arel (2.0.9)
     builder (2.1.2)
     i18n (0.5.0)
