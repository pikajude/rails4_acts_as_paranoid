Gem::Specification.new do |s|
  s.name              = "rails3_acts_as_paranoid"
<<<<<<< HEAD
  s.version           = "0.2.0"
  s.platform          = Gem::Platform::RUBY
  s.authors           = ["Goncalo Silva"]
  s.email             = ["goncalossilva@gmail.com"]
  s.homepage          = "https://github.com/softcraft-development/rails3_acts_as_paranoid"
  s.summary           = "Active Record (~>3.2) plugin which allows you to hide and restore records without actually deleting them."
  s.description       = "Active Record (~>3.2) plugin which allows you to hide and restore records without actually deleting them. Check its GitHub page for more in-depth information."
=======
  s.version           = "0.0"
  s.platform          = Gem::Platform::RUBY
  s.authors           = ["Goncalo Silva"]
  s.email             = ["goncalossilva@gmail.com"]
  s.homepage          = "http://github.com/goncalossilva/rails3_acts_as_paranoid"
  s.summary           = "Active Record (>=3.2) plugin which allows you to hide and restore records without actually deleting them."
  s.description       = "Active Record (>=3.2) plugin which allows you to hide and restore records without actually deleting them. Check its GitHub page for more in-depth information."
>>>>>>> 6ddd5984
  s.rubyforge_project = s.name

  s.required_rubygems_version = ">= 1.3.6"
  
  s.add_dependency "activerecord", "~> 3.2"

  s.files        = Dir["{lib}/**/*.rb", "LICENSE", "*.markdown"]
end<|MERGE_RESOLUTION|>--- conflicted
+++ resolved
@@ -1,22 +1,12 @@
 Gem::Specification.new do |s|
   s.name              = "rails3_acts_as_paranoid"
-<<<<<<< HEAD
   s.version           = "0.2.0"
   s.platform          = Gem::Platform::RUBY
   s.authors           = ["Goncalo Silva"]
   s.email             = ["goncalossilva@gmail.com"]
-  s.homepage          = "https://github.com/softcraft-development/rails3_acts_as_paranoid"
+  s.homepage          = "https://github.com/goncalossilva/rails3_acts_as_paranoid"
   s.summary           = "Active Record (~>3.2) plugin which allows you to hide and restore records without actually deleting them."
   s.description       = "Active Record (~>3.2) plugin which allows you to hide and restore records without actually deleting them. Check its GitHub page for more in-depth information."
-=======
-  s.version           = "0.0"
-  s.platform          = Gem::Platform::RUBY
-  s.authors           = ["Goncalo Silva"]
-  s.email             = ["goncalossilva@gmail.com"]
-  s.homepage          = "http://github.com/goncalossilva/rails3_acts_as_paranoid"
-  s.summary           = "Active Record (>=3.2) plugin which allows you to hide and restore records without actually deleting them."
-  s.description       = "Active Record (>=3.2) plugin which allows you to hide and restore records without actually deleting them. Check its GitHub page for more in-depth information."
->>>>>>> 6ddd5984
   s.rubyforge_project = s.name
 
   s.required_rubygems_version = ">= 1.3.6"
