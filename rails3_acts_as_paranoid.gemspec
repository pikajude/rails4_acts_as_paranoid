Gem::Specification.new do |s|
  s.name              = "rails3_acts_as_paranoid"
  s.version           = "0.0"
  s.platform          = Gem::Platform::RUBY
  s.authors           = ["Goncalo Silva"]
  s.email             = ["goncalossilva@gmail.com"]
<<<<<<< HEAD
  s.homepage          = "https://github.com/softcraft-development/rails3_acts_as_paranoid"
  s.summary           = "Active Record plugin which allows you to hide and restore records without actually deleting them."
  s.description       = "Active Record plugin which allows you to hide and restore records without actually deleting them. Check its GitHub page for more in-depth information."
=======
  s.homepage          = "http://github.com/goncalossilva/rails3_acts_as_paranoid"
  s.summary           = "Active Record (>=3.2) plugin which allows you to hide and restore records without actually deleting them."
  s.description       = "Active Record (>=3.2) plugin which allows you to hide and restore records without actually deleting them. Check its GitHub page for more in-depth information."
>>>>>>> 9fca3944
  s.rubyforge_project = s.name

  s.required_rubygems_version = ">= 1.3.6"
  
<<<<<<< HEAD
  s.add_dependency "activerecord", ">= 3.2"
=======
  s.add_dependency "activerecord", "~> 3.2"
>>>>>>> 9fca3944

  s.files        = Dir["{lib}/**/*.rb", "LICENSE", "*.markdown"]
end<|MERGE_RESOLUTION|>--- conflicted
+++ resolved
@@ -4,24 +4,14 @@
   s.platform          = Gem::Platform::RUBY
   s.authors           = ["Goncalo Silva"]
   s.email             = ["goncalossilva@gmail.com"]
-<<<<<<< HEAD
-  s.homepage          = "https://github.com/softcraft-development/rails3_acts_as_paranoid"
-  s.summary           = "Active Record plugin which allows you to hide and restore records without actually deleting them."
-  s.description       = "Active Record plugin which allows you to hide and restore records without actually deleting them. Check its GitHub page for more in-depth information."
-=======
   s.homepage          = "http://github.com/goncalossilva/rails3_acts_as_paranoid"
   s.summary           = "Active Record (>=3.2) plugin which allows you to hide and restore records without actually deleting them."
   s.description       = "Active Record (>=3.2) plugin which allows you to hide and restore records without actually deleting them. Check its GitHub page for more in-depth information."
->>>>>>> 9fca3944
   s.rubyforge_project = s.name
 
   s.required_rubygems_version = ">= 1.3.6"
   
-<<<<<<< HEAD
-  s.add_dependency "activerecord", ">= 3.2"
-=======
   s.add_dependency "activerecord", "~> 3.2"
->>>>>>> 9fca3944
 
   s.files        = Dir["{lib}/**/*.rb", "LICENSE", "*.markdown"]
 end