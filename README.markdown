--- conflicted
+++ resolved
@@ -2,11 +2,7 @@
 
 A simple plugin which hides records instead of deleting them, being able to recover them.
 
-<<<<<<< HEAD
 **This branch targets Rails 3.2.** If you're working with another version, switch to the corresponding branch.
-=======
-This is the development branch and is likely unstable. Check the other branches for stable releases targetting specific Rails versions (3.1, 3.2, etc).
->>>>>>> 6ddd5984
 
 ## Credits
 
@@ -228,9 +224,6 @@
 * To [vikramdhillon](https://github.com/vikramdhillon) for the idea and
   initial implementation of support for string column type
 * To [Craig Walker](https://github.com/softcraft-development) for Rails 3.1 support and fixing various pending issues
-<<<<<<< HEAD
-=======
 * To [Charles G.](https://github.com/chuckg) for Rails 3.2 support and for making a desperately needed global code refactoring
->>>>>>> 6ddd5984
 
 Copyright © 2010 Gonçalo Silva, released under the MIT license